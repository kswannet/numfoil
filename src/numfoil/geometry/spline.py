"""Contains py:class:`BSpline` for splining 2D points."""

from functools import cached_property
from typing import Optional, Union, Tuple

import numpy as np
import scipy.interpolate as si
from scipy.optimize import minimize

from .geom2d import normalize_2d, rotate_2d_90ccw
from ..util import cosine_spacing


class BSpline2D:
    """Creates a splined representation of a set of points.

    Args:
        points: A set of 2D row-vectors
        degree: Degree of the spline. Defaults to 3 (cubic spline).
    """

    def __init__(self, points: np.ndarray, degree: Optional[int] = 3, smoothing: Optional[float] = 0.0):
        self.points = points
        self.degree = degree
        self.smoothing = smoothing

    @cached_property
    def spline(self):
        """1D spline representation of :py:attr:`points`.

        Returns:
            Scipy 1D spline representation:
                [0]: Tuple of knots, the B-spline coefficients, degree
                     of the spline.
                [1]: Parametric points, u, used to create the spline
        """
        return si.splprep(self.points.T, s=self.smoothing, k=self.degree)

    def evaluate_at(self, u: Union[float, np.ndarray]) -> np.ndarray:
        """Evaluate the spline point(s) at ``u``."""
        return np.array(si.splev(u, self.spline[0], der=0), dtype=np.float64).T

    def first_deriv_at(self, u: Union[float, np.ndarray]) -> np.ndarray:
        return np.array(si.splev(u, self.spline[0], der=1), dtype=np.float64).T

    def second_deriv_at(self, u: Union[float, np.ndarray]) -> np.ndarray:
        return np.array(si.splev(u, self.spline[0], der=2), dtype=np.float64).T

    def tangent_at(self, u: Union[float, np.ndarray]) -> np.ndarray:
        """Evaluate the spline tangent(s) at ``u``."""
        # return normalize_2d(
        #     np.array(si.splev(u, self.spline[0], der=1), dtype=np.float64).T
        # )
        return normalize_2d(self.first_deriv_at(u))

    def normal_at(self, u: Union[float, np.ndarray]) -> np.ndarray:
        """Evaluate the spline normals(s) at ``u``."""
        return rotate_2d_90ccw(self.tangent_at(u))

    def curvature_at(self, u: Union[float, np.ndarray]) -> np.ndarray:
        """Calculate the spline curvature at ``u``
        k=|y"(x)| / (1+(y'(x))^2)^{3/2}
        """
        # a = np.abs(self.second_deriv_at(u)[1])
        # b = (1+self.first_deriv_at(u)[1]**2)**(3/2)
        # return a/b if b != 0 else 0
        dx, dy = self.first_deriv_at(u).T
        ddx, ddy = self.second_deriv_at(u).T
        return ddy * dx - ddx * dy / (dx**2 + dy**2)**1.5

    def radius_at(self, u: Union[float, np.ndarray]) -> np.ndarray:
        # TODO can this be vectorized?
        """returns the radius of curvature on the spline at given location u

        Args:
            u (Union[float, np.ndarray]): locaiton on the spline u

        Returns:
            np.ndarray: curvature values
        """
        curvature = self.curvature_at(u)
        return 1 / curvature if curvature != 0 else np.inf

    # @cached_property
    @property
    def max_curvature(self) -> Tuple[float, float]:
        """Finds maximum curvature of the spline
        Returns:
            Tuple[float, np.float]: [u, curvature]: max curvature location on
        on the spline (u) and the maximum curvature value
        """
        result = minimize(
            lambda u: -self.curvature_at(u[0])**2,
            0.5,
            bounds=[(0., 1)],
            method="SLSQP"
            )
        if not result.success:
            print("Failed to find max curvature!")
        return result.x[0], np.sqrt(-result.fun) if result.success else float("nan")

<<<<<<< HEAD
    @property
    def crest(self) -> Tuple[float, np.ndarray[float, float]]:
        """Return lowest point of the airfoil.
        Based on the PARSEC parameter.

        Raises:
            Exception: Finding crest failed.

        Returns:
            Tuple[float, np.ndarray]: [u, [x, y]]: crest location and coordinates.
        """
        result = minimize(lambda u: -self.evaluate_at(u[0])[1]**2,
                0.5,
                bounds=[(0, 1)]
                )

        if result.success:
            return result.x[0], self.evaluate_at(result.x[0])
        else:
            raise Exception("Finding lower crest failed: " + result.message)

    @property
    def crest_curvature(self) -> float:
        """Return the curvature at the crest."""
        return self.curvature_at(self.crest[0])

    def find_u(self, x: float = None, y: float = None) -> float:
        """Find the parametric value ``u`` for a given point ``(x, y)``."""
        if x is None and y is None:
            print("At least one of x or y should be provided!")
            return float("nan")

        result = minimize(
            lambda u: np.linalg.norm(
                a := self.evaluate_at(u) - np.array([
                    x if x is not None else a[0],
                    y if y is not None else a[1]
                    ])
            ),
            0.5,
            bounds=[(0., 1)],
            method="SLSQP"
        )

        if result.success:
            return result.x[0]
        else:
            print("Failed to find u!")
            return float("nan")
=======

class CompositeBezierBspline(BSpline2D):
    """Creates a composite B-spline representation of a set of points.
    Bsplines are clamped in the first, last, and middle control points to
    function as Bezier curves.

    Args:
        points: A set of 2D row-vectors
        n_control_points: Number of control points per spline segment (upper and
                          lower surfaces). Defaults to 6.
        control_point_spaceing: Spacing between control points when location is
                                fixed but not predefined. Defaults to None.
    """

    def __init__(
            self, points: np.ndarray,
            n_control_points: Optional[int] = 6,
            control_point_spaceing: Union[str, np.ndarray] = None,
            x_control_points: Optional[np.ndarray] = None,
        ):
        self.points = points
        self._n_control_points = n_control_points
        self._x_control_points = x_control_points

    @cached_property
    def x_control_points(self):
        if self._x_control_points:
            return self._x_control_points
        elif self.control_point_spaceing:
            match self.control_point_spaceing:
                case "cosine":
                    return cosine_spacing(0, 1, self.n_control_points)
                case "linear":
                    return np.linspace(0, 1, self.n_control_points)
        else:
            return np.linspace(0, 1, self.n_control_points)


    @cached_property
    def degree(self):
        return self.n_control_points - 1

    @cached_property
    def n_control_points(self):
        if self._n_control_points:
            return self._n_control_points
        else:
            return self.degree + 1

    @cached_property
    def n_knots(self):
        return self.n_control_points + self.degree + 1

    @cached_property
    def combined_control_points(self):
        """Combine the upper and lower surface control points."""
        return np.concatenate(
                (
                    self.control_points_upper,
                    self.control_points_lower[1:]
                )
            )

    @cached_property
    def knot_value(self):
        """Calculate the knot value for the combined spline.
        This should be the leading edge location of the airfoil."""
        distances = np.sqrt(np.sum(np.diff(self.combined_control_points, axis=0)**2, axis=1))  # Compute distances between control points# Compute distances between control points
        parameters = np.concatenate(([0], np.cumsum(distances) / np.sum(distances)))           # Compute parameter values proportional to distances
        return parameters[len(parameters)//2]                                                  # Compute knot value at knot point (middle of parameters)

    @cached_property
    def knots(self):
        """Create a single, continuous knot vector for the combined spline.

        Number of knot points should be number of control points + degree + 1
        (n+p+1). The degree of the spline is the number of control points per
        segment minus 1 (p-1). There must be at least one more distinct knot
        value than the number of spline segments (in this case 2: upper and
        lower surface).

        To clamp the endpoints, the first and last knot point values must repeat
        p+1 times, or in other words the first and last p+1 knot values must be
        0 and 1, respectively. The knot point connecting the two curves should
        repeat p times for C2 continuity.
        """
        return np.concatenate(([0]*(self.degree+1), [self.knot_value]*self.degree, [1]*(self.degree+1)))     # Create knot vector with knot value at knot point

    @cached_property
    def spline(self):
        """1D spline representation of :py:attr:`points`.

        Returns:
            Scipy 1D spline representation:
                [0]: Tuple of knots, the B-spline coefficients, degree
                     of the spline.
        """
        return np.array([self.combined_knots, self.combined_control_points.T, self.degree])
>>>>>>> d1e355cf
<|MERGE_RESOLUTION|>--- conflicted
+++ resolved
@@ -99,7 +99,6 @@
             print("Failed to find max curvature!")
         return result.x[0], np.sqrt(-result.fun) if result.success else float("nan")
 
-<<<<<<< HEAD
     @property
     def crest(self) -> Tuple[float, np.ndarray[float, float]]:
         """Return lowest point of the airfoil.
@@ -149,7 +148,6 @@
         else:
             print("Failed to find u!")
             return float("nan")
-=======
 
 class CompositeBezierBspline(BSpline2D):
     """Creates a composite B-spline representation of a set of points.
@@ -248,4 +246,3 @@
                      of the spline.
         """
         return np.array([self.combined_knots, self.combined_control_points.T, self.degree])
->>>>>>> d1e355cf
